<<<<<<< HEAD
FROM --platform=linux/amd64 node:20-slim
=======
FROM node:20-slim
>>>>>>> 5a45c4a4

WORKDIR /app

# Install necessary system dependencies
RUN apt-get update && apt-get install -y \
<<<<<<< HEAD
=======
    python3 \
>>>>>>> 5a45c4a4
    make \
    g++ \
    && rm -rf /var/lib/apt/lists/*

# Copy package files first for better caching
COPY package.json package-lock.json* pnpm-lock.yaml* ./

# Install dependencies
RUN npm install

# Copy application files
COPY . .

# Set environment variables to debug workerd
<<<<<<< HEAD
# ENV NODE_DEBUG=worker
# ENV DEBUG=*
=======
ENV NODE_DEBUG=worker
ENV DEBUG=*
>>>>>>> 5a45c4a4

# Expose the Vite dev server port
EXPOSE 5173

# Command to run the development server with host configuration to allow external access
<<<<<<< HEAD
CMD ["npm", "run", "dev", "--host", "0.0.0.0"]
=======
CMD ["npm", "run", "dev", "--", "--host", "0.0.0.0"]
>>>>>>> 5a45c4a4
<|MERGE_RESOLUTION|>--- conflicted
+++ resolved
@@ -1,17 +1,9 @@
-<<<<<<< HEAD
 FROM --platform=linux/amd64 node:20-slim
-=======
-FROM node:20-slim
->>>>>>> 5a45c4a4
 
 WORKDIR /app
 
 # Install necessary system dependencies
 RUN apt-get update && apt-get install -y \
-<<<<<<< HEAD
-=======
-    python3 \
->>>>>>> 5a45c4a4
     make \
     g++ \
     && rm -rf /var/lib/apt/lists/*
@@ -26,20 +18,11 @@
 COPY . .
 
 # Set environment variables to debug workerd
-<<<<<<< HEAD
 # ENV NODE_DEBUG=worker
 # ENV DEBUG=*
-=======
-ENV NODE_DEBUG=worker
-ENV DEBUG=*
->>>>>>> 5a45c4a4
 
 # Expose the Vite dev server port
 EXPOSE 5173
 
 # Command to run the development server with host configuration to allow external access
-<<<<<<< HEAD
-CMD ["npm", "run", "dev", "--host", "0.0.0.0"]
-=======
-CMD ["npm", "run", "dev", "--", "--host", "0.0.0.0"]
->>>>>>> 5a45c4a4
+CMD ["npm", "run", "dev", "--host", "0.0.0.0"]