import React, { useState, useEffect } from "react";
import { cn } from "@/lib/utils";
import Message from "./Message";
import SidebarChatInput from "./SidebarChatInput";
import { Anthropic } from "@anthropic-ai/sdk";
import { MessageParam } from "@anthropic-ai/sdk/resources/messages/messages.mjs";
import { Client } from "@modelcontextprotocol/sdk/client/index.js";
import { SSEClientTransport } from "@modelcontextprotocol/sdk/client/sse.js";
import { Tool } from "@anthropic-ai/sdk/resources";

interface SidebarProps {
  isOpen: boolean;
  onClose: () => void;
  mcpClient: MCPClient | null;
}

// Server configuration
export interface ServerConfig {
  url: string;
  enabled?: boolean;
  description?: string;
  icon?: string;
}

// MCP Server configurations
export const MCP_SERVERS: Record<string, ServerConfig> = {
  "Brave Search": {
    url: "http://localhost:5173/mcp",
    enabled: false,
    description: "Search the web using Brave",
    icon: "🦁",
  },
  // Sample servers - these are configured with the same URL to make them work with the existing server
  "vector-search": {
    url: "http://localhost:5173/mcp", // Using same URL as nilrag-brave to make it work
    enabled: false,
    description: "Vector Search Server",
    icon: "🔍",
  },
  Slack: {
    url: "http://localhost:5176/mcp",
    enabled: false,
    description: "Chat with your team on Slack",
    icon: "💬",
  },
  // Add more server configurations here
};

// Display server in a more user-friendly way
export const getServerDisplayName = (serverName: string): string => {
  const config = MCP_SERVERS[serverName];
  if (!config || !config.icon) {
    return serverName;
  }
  return `${config.icon} ${serverName}`;
};

// MCP Client implementation
export class MCPClient {
  private anthropic: Anthropic;
  private mcp: Client;
  private transports: Record<string, SSEClientTransport> = {};
  private tools: Tool[] = [];
  private connectedServers: string[] = [];
  private serverTools: Record<string, Tool[]> = {};

  constructor(apiKey: string) {
    this.anthropic = new Anthropic({
      apiKey: apiKey,
      dangerouslyAllowBrowser: true,
    });
    this.mcp = new Client({ name: "mcp-client-web", version: "1.0.0" });
  }

  // Connect to an MCP server
  async connectToServer(serverName: string) {
    try {
      // Check if already connected to this server
      if (this.connectedServers.includes(serverName)) {
        console.log(`Already connected to server: ${serverName}`);
        return true;
      }

      const serverConfig = MCP_SERVERS[serverName];
      if (!serverConfig) {
        console.error(`Unknown server: ${serverName}`);
        return false;
      }

      // Create transport for this specific server
      console.log(`Creating SSE transport for URL: ${serverConfig.url}`);
      try {
        const transport = new SSEClientTransport(new URL(serverConfig.url));
        this.transports[serverName] = transport;
      } catch (error) {
        console.error("Error creating SSE transport:", error);
        throw new Error(
          `Failed to create SSE transport: ${
            error instanceof Error ? error.message : String(error)
          }`
        );
      }

      // Connect to the server
      console.log(`Connecting to MCP server ${serverName}...`);
      try {
        await this.mcp.connect(this.transports[serverName]);
        console.log(`Successfully connected to MCP server ${serverName}`);
      } catch (error) {
        console.error(`Error connecting to MCP server ${serverName}:`, error);

        // Clean up the transport on connection failure
        if (this.transports[serverName]) {
          try {
            await this.transports[serverName].close();
            delete this.transports[serverName];
          } catch (closeError) {
            console.error(
              "Error closing transport after connection failure:",
              closeError
            );
          }
        }

        throw new Error(
          `Failed to connect to MCP server: ${
            error instanceof Error ? error.message : String(error)
          }`
        );
      }

      // Get tools from the server
      console.log(`Fetching tools from server ${serverName}...`);
      let toolsResult;
      try {
        toolsResult = await this.mcp.listTools();
        console.log(
          `Received ${toolsResult.tools.length} tools from server ${serverName}`
        );
      } catch (error) {
        console.error(`Error fetching tools from server ${serverName}:`, error);

        // Clean up the transport on tool fetch failure
        if (this.transports[serverName]) {
          try {
            await this.transports[serverName].close();
            delete this.transports[serverName];
          } catch (closeError) {
            console.error(
              "Error closing transport after tool fetch failure:",
              closeError
            );
          }
        }

        throw new Error(
          `Failed to fetch tools: ${
            error instanceof Error ? error.message : String(error)
          }`
        );
      }

      // Format tools for this server
      const formattedTools = toolsResult.tools.map((tool) => {
        return {
          name: tool.name,
          description: tool.description,
          input_schema: {
            type: "object",
            properties: tool.inputSchema.properties || {},
            required: tool.inputSchema.required || [],
          },
        };
      });

      // Store tools for this specific server
      this.serverTools[serverName] = formattedTools;

      // Update combined tools list
      this.tools = Object.values(this.serverTools).flat();

      // Add to connected servers
      this.connectedServers.push(serverName);

      console.log(
        `Connected to server ${serverName} with tools:`,
        formattedTools.map(({ name }) => name)
      );

      return true;
    } catch (e) {
      console.error(`Failed to connect to MCP server ${serverName}:`, e);
      // Clean up any remaining transport
      if (this.transports[serverName]) {
        try {
          await this.transports[serverName].close();
        } catch (closeError) {
          console.error(
            "Error closing transport after connection failure:",
            closeError
          );
        }
        delete this.transports[serverName];
      }
      return false;
    }
  }

  // Disconnect from a server
  async disconnectFromServer(serverName: string) {
    try {
      if (!this.connectedServers.includes(serverName)) {
        console.log(`Server ${serverName} is not connected`);
        return true;
      }

      // Close the specific transport
      if (this.transports[serverName]) {
        await this.transports[serverName].close();
        delete this.transports[serverName];
      }

      // Remove server tools
      delete this.serverTools[serverName];

      // Update combined tools list
      this.tools = Object.values(this.serverTools).flat();

      // Remove from connected servers list
      this.connectedServers = this.connectedServers.filter(
        (name) => name !== serverName
      );

      console.log(`Disconnected from server: ${serverName}`);
      return true;
    } catch (e) {
      console.error(`Failed to disconnect from MCP server ${serverName}:`, e);
      return false;
    }
  }

  // Disconnect from all servers
  async disconnectFromAllServers() {
    try {
      // Close all transports
      for (const serverName of Object.keys(this.transports)) {
        try {
          await this.transports[serverName].close();
        } catch (e) {
          console.error(`Error closing transport for ${serverName}:`, e);
        }
      }

      // Reset all state
      this.transports = {};
      this.connectedServers = [];
      this.serverTools = {};
      this.tools = [];

      console.log("Disconnected from all servers");
      return true;
    } catch (e) {
      console.error("Failed to disconnect from all MCP servers:", e);
      return false;
    }
  }

  // Get connected servers
  getConnectedServers() {
    return this.connectedServers;
  }

  // Get available tools
  getTools() {
    return this.tools;
  }

  async processQuery(query: string) {
    if (this.tools.length === 0) {
      return "Please connect to an MCP server to use tools. Go to the Servers tab to connect to a server.";
    }

    const messages: MessageParam[] = [
      {
        role: "user",
        content: query,
      },
    ];

    const finalText: string[] = [];

    try {
      // Process the query using a recursive approach to handle tool calls
      await this.processToolChain(messages, finalText);
      return finalText.join("\n\n");
    } catch (error) {
      console.error("Error processing query:", error);
      const errorMessage =
        error instanceof Error ? error.message : String(error);
      return `Error processing your query: ${errorMessage}`;
    }
  }

  // Recursive method to handle arbitrary chains of tool calls
  private async processToolChain(messages: MessageParam[], finalText: string[], depth: number = 0, maxDepth: number = 10) {
    // Safety check to prevent infinite recursion
    if (depth >= maxDepth) {
      finalText.push(`⚠️ Maximum tool call depth (${maxDepth}) reached. Some operations may be incomplete.`);
      return;
    }

    // Call Claude API with current messages and tools
    const response = await this.anthropic.messages.create({
      model: "claude-3-5-sonnet-20241022",
      max_tokens: 1000,
      messages,
      tools: this.tools,
    });

    // Process each content item in the response
    for (const content of response.content) {
      if (content.type === "text") {
        // For text content, add it to the final output
        finalText.push(content.text);
      } else if (content.type === "tool_use") {
        // For tool use, process the tool call
        const toolName = content.name;
        const toolArgs = content.input as Record<string, unknown>;
        const toolUseId = content.id;

        // Log the tool call in the UI
        finalText.push(`🔧 Using tool: ${toolName}`);

<<<<<<< HEAD
        try {
          // Call the tool with retry logic
          const result = await this.callToolWithRetry(toolName, toolArgs);
          
          // Format the tool response for display
          const toolResponse = this.formatToolResponse(result.content);
          finalText.push(`📊 Tool result: \n${toolResponse}`);

          // Add the tool use and result to the conversation history
          messages.push({
            role: "assistant",
            content: [
              {
                type: "tool_use",
                id: toolUseId,
                name: toolName,
                input: toolArgs,
              },
            ],
          });

          messages.push({
            role: "user",
            content: [
              {
                type: "tool_result",
                tool_use_id: toolUseId,
                content: toolResponse,
              },
            ],
          });

          // Recursively process the next set of messages (handling nested tool calls)
          await this.processToolChain(messages, finalText, depth + 1, maxDepth);
        } catch (error) {
          // Handle tool call errors
          console.error(`Error calling tool ${toolName}:`, error);
          const errorMessage =
            error instanceof Error ? error.message : String(error);
          finalText.push(
            `❌ Error calling tool ${toolName}: ${errorMessage}`
          );
=======
          try {
            // Add retry mechanism for tool calls
            let retries = 2; // Maximum 3 attempts (initial + 2 retries)
            let result;
            let lastError;

            while (retries >= 0) {
              try {
                result = await this.mcp.callTool({
                  name: toolName,
                  arguments: toolArgs,
                });
                break; // Success, exit the retry loop
              } catch (error) {
                lastError = error;
                console.warn(
                  `Tool call attempt failed (${2 - retries}/2): ${toolName}`,
                  error
                );

                if (retries > 0) {
                  // Wait before retrying (exponential backoff)
                  await new Promise((resolve) =>
                    setTimeout(resolve, 1000 * Math.pow(2, 2 - retries))
                  );
                }
                retries--;
              }
            }

            // If all retries failed, throw the last error
            if (!result) {
              throw lastError;
            }

            // Add the tool result message - constructing proper message format
            let toolResponse = "";
            if (typeof result.content === "string") {
              toolResponse = result.content;
            } else if (
              result.content !== null &&
              typeof result.content === "object"
            ) {
              // Format the object as JSON string with indentation for better readability
              try {
                // Handle both arrays and objects consistently
                if (Array.isArray(result.content)) {
                  // For arrays, determine if it's a simple array or contains complex objects
                  const isSimpleArray = result.content.every(
                    (item) => typeof item !== "object" || item === null
                  );

                  if (isSimpleArray && result.content.length < 10) {
                    // For small simple arrays, use a compact format
                    toolResponse = JSON.stringify(result.content);
                  } else {
                    // For complex or larger arrays, use indented format
                    toolResponse = JSON.stringify(result.content, null, 2);
                  }
                } else {
                  // For objects, always use indented format
                  toolResponse = JSON.stringify(result.content, null, 2);
                }
              } catch (err) {
                toolResponse = `[Complex object: ${Object.prototype.toString.call(
                  result.content
                )}]`;
              }
            } else if (result.content === null) {
              toolResponse = "null";
            } else if (result.content === undefined) {
              toolResponse = "undefined";
            } else {
              // Handle other primitive types
              toolResponse = String(result.content);
            }

            finalText.push(`📊 Tool result: \n${toolResponse}`);

            // Add the assistant's tool use message
            messages.push({
              role: "assistant",
              content: [
                {
                  type: "tool_use",
                  id: toolUseId,
                  name: toolName,
                  input: toolArgs,
                },
              ],
            });

            // Add the tool result message
            messages.push({
              role: "user",
              content: [
                {
                  type: "tool_result",
                  tool_use_id: toolUseId,
                  content: toolResponse,
                },
              ],
            });

            // Get the next response from Claude with the tool result
            const followUpResponse = await this.anthropic.messages.create({
              model: "claude-3-5-sonnet-20241022",
              max_tokens: 1000,
              messages,
              tools: this.tools,
            });

            // Add follow-up response to final text and process any additional tool calls
            for (const content of followUpResponse.content) {
              if (content.type === "text") {
                finalText.push(content.text);
              } else if (content.type === "tool_use") {
                // Recursively process the next tool call
                const nestedToolName = content.name;
                const nestedToolArgs = content.input as Record<string, unknown>;
                const nestedToolUseId = content.id;

                // Log the nested tool call in the UI
                finalText.push(`🔧 Using tool: ${nestedToolName}`);

                try {
                  // Add retry mechanism for nested tool calls
                  let retries = 2; // Maximum 3 attempts (initial + 2 retries)
                  let nestedResult;
                  let lastError;

                  while (retries >= 0) {
                    try {
                      nestedResult = await this.mcp.callTool({
                        name: nestedToolName,
                        arguments: nestedToolArgs,
                      });
                      break; // Success, exit the retry loop
                    } catch (error) {
                      lastError = error;
                      console.warn(
                        `Nested tool call attempt failed (${
                          2 - retries
                        }/2): ${nestedToolName}`,
                        error
                      );

                      if (retries > 0) {
                        // Wait before retrying (exponential backoff)
                        await new Promise((resolve) =>
                          setTimeout(resolve, 1000 * Math.pow(2, 2 - retries))
                        );
                      }
                      retries--;
                    }
                  }

                  // If all retries failed, throw the last error
                  if (!nestedResult) {
                    throw lastError;
                  }

                  // Process the nested tool result
                  let nestedToolResponse = "";
                  if (typeof nestedResult.content === "string") {
                    nestedToolResponse = nestedResult.content;
                  } else if (
                    nestedResult.content !== null &&
                    typeof nestedResult.content === "object"
                  ) {
                    // Format the object as JSON string for better readability
                    try {
                      if (Array.isArray(nestedResult.content)) {
                        const isSimpleArray = nestedResult.content.every(
                          (item) => typeof item !== "object" || item === null
                        );

                        if (isSimpleArray && nestedResult.content.length < 10) {
                          nestedToolResponse = JSON.stringify(
                            nestedResult.content
                          );
                        } else {
                          nestedToolResponse = JSON.stringify(
                            nestedResult.content,
                            null,
                            2
                          );
                        }
                      } else {
                        nestedToolResponse = JSON.stringify(
                          nestedResult.content,
                          null,
                          2
                        );
                      }
                    } catch (err) {
                      nestedToolResponse = `[Complex object: ${Object.prototype.toString.call(
                        nestedResult.content
                      )}]`;
                    }
                  } else if (nestedResult.content === null) {
                    nestedToolResponse = "null";
                  } else if (nestedResult.content === undefined) {
                    nestedToolResponse = "undefined";
                  } else {
                    nestedToolResponse = String(nestedResult.content);
                  }

                  finalText.push(`📊 Tool result: \n${nestedToolResponse}`);

                  // Add the assistant's nested tool use message
                  messages.push({
                    role: "assistant",
                    content: [
                      {
                        type: "tool_use",
                        id: nestedToolUseId,
                        name: nestedToolName,
                        input: nestedToolArgs,
                      },
                    ],
                  });

                  // Add the nested tool result message
                  messages.push({
                    role: "user",
                    content: [
                      {
                        type: "tool_result",
                        tool_use_id: nestedToolUseId,
                        content: nestedToolResponse,
                      },
                    ],
                  });

                  // Get another follow-up response from Claude with the nested tool result
                  const nestedFollowUpResponse =
                    await this.anthropic.messages.create({
                      model: "claude-3-5-sonnet-20241022",
                      max_tokens: 1000,
                      messages,
                      tools: this.tools,
                    });

                  // Process the nested follow-up response - just add the text parts
                  for (const content of nestedFollowUpResponse.content) {
                    if (content.type === "text") {
                      finalText.push(content.text);
                    }
                    // Note: We don't handle deeper nested calls here to avoid excessive recursion
                    // If more depth is needed, consider implementing a full recursive approach
                  }
                } catch (error) {
                  console.error(
                    `Error calling nested tool ${nestedToolName}:`,
                    error
                  );
                  const errorMessage =
                    error instanceof Error ? error.message : String(error);
                  finalText.push(
                    `❌ Error calling tool ${nestedToolName}: ${errorMessage}`
                  );

                  // Inform the model about the error and continue
                  messages.push({
                    role: "user",
                    content: `Error using tool ${nestedToolName}: ${errorMessage}. Please continue without this tool.`,
                  });

                  const nestedErrorFollowUpResponse =
                    await this.anthropic.messages.create({
                      model: "claude-3-5-sonnet-20241022",
                      max_tokens: 1000,
                      messages,
                    });

                  for (const content of nestedErrorFollowUpResponse.content) {
                    if (content.type === "text") {
                      finalText.push(content.text);
                    }
                  }
                }
              }
            }
          } catch (error) {
            console.error(`Error calling tool ${toolName}:`, error);
            const errorMessage =
              error instanceof Error ? error.message : String(error);
            finalText.push(
              `❌ Error calling tool ${toolName}: ${errorMessage}`
            );
>>>>>>> ab7bccaf

          // Inform the model about the error and continue
          messages.push({
            role: "user",
            content: `Error using tool ${toolName}: ${errorMessage}. Please continue without this tool.`,
          });

          // Recursively process with the error message added
          await this.processToolChain(messages, finalText, depth + 1, maxDepth);
        }
      }
    }
  }

  // Helper method to call a tool with retry logic
  private async callToolWithRetry(toolName: string, toolArgs: Record<string, unknown>, maxRetries: number = 2) {
    let retries = maxRetries;
    let lastError;

    while (retries >= 0) {
      try {
        const result = await this.mcp.callTool({
          name: toolName,
          arguments: toolArgs,
        });
        return result; // Success, return the result
      } catch (error) {
        lastError = error;
        console.warn(
          `Tool call attempt failed (${maxRetries - retries}/${maxRetries}): ${toolName}`,
          error
        );

        if (retries > 0) {
          // Wait before retrying (exponential backoff)
          await new Promise((resolve) =>
            setTimeout(resolve, 1000 * Math.pow(2, maxRetries - retries))
          );
        }
        retries--;
      }
    }

    // If all retries failed, throw the last error
    throw lastError;
  }

  // Helper method to format tool responses for display
  private formatToolResponse(content: any): string {
    if (typeof content === "string") {
      return content;
    } else if (content !== null && typeof content === "object") {
      // Format the object as JSON string with indentation for better readability
      try {
        // Handle both arrays and objects consistently
        if (Array.isArray(content)) {
          // For arrays, determine if it's a simple array or contains complex objects
          const isSimpleArray = content.every(
            (item) => typeof item !== "object" || item === null
          );

          if (isSimpleArray && content.length < 10) {
            // For small simple arrays, use a compact format
            return JSON.stringify(content);
          } else {
            // For complex or larger arrays, use indented format
            return JSON.stringify(content, null, 2);
          }
        } else {
          // For objects, always use indented format
          return JSON.stringify(content, null, 2);
        }
      } catch (err) {
        return `[Complex object: ${Object.prototype.toString.call(content)}]`;
      }
    } else if (content === null) {
      return "null";
    } else if (content === undefined) {
      return "undefined";
    } else {
      // Handle other primitive types
      return String(content);
    }
  }

  // Check if the server is available
  async checkServerAvailability(serverName: string): Promise<{
    available: boolean;
    message: string;
    health?: { status: string; latency: number };
  }> {
    const serverConfig = MCP_SERVERS[serverName];
    if (!serverConfig) {
      return {
        available: false,
        message: `Unknown server: ${serverName}`,
      };
    }

    try {
      const controller = new AbortController();
      const timeoutId = setTimeout(() => controller.abort(), 5000); // 5 second timeout

      const startTime = performance.now();

      // Try to actually connect to the MCP endpoint
      try {
        // Just check if the server URL is accessible with a HEAD request
        const response = await fetch(serverConfig.url, {
          method: "HEAD",
          signal: controller.signal,
        });

        clearTimeout(timeoutId);
        const latency = Math.round(performance.now() - startTime);

        if (response.ok) {
          return {
            available: true,
            message: `Server ${serverName} is available`,
            health: {
              status: "healthy",
              latency: latency,
            },
          };
        } else {
          return {
            available: false,
            message: `Server responded with status: ${response.status}`,
            health: {
              status: "unhealthy",
              latency: latency,
            },
          };
        }
      } catch (fetchError) {
        // Handle fetch errors
        clearTimeout(timeoutId);
        const latency = Math.round(performance.now() - startTime);

        // Special case for CORS errors which often happen in browser environments
        const errorMessage =
          fetchError instanceof Error ? fetchError.message : String(fetchError);
        if (
          errorMessage.includes("CORS") ||
          errorMessage.includes("cross-origin")
        ) {
          // If it's a CORS error, we might still be able to connect via MCP
          console.warn(
            "CORS error detected during availability check, will attempt connection anyway"
          );
          return {
            available: true,
            message: `Server ${serverName} might be available (CORS error during check)`,
            health: {
              status: "unknown",
              latency: latency,
            },
          };
        }

        if (
          fetchError instanceof DOMException &&
          fetchError.name === "AbortError"
        ) {
          return {
            available: false,
            message: `Connection to server ${serverName} timed out after 5 seconds`,
            health: {
              status: "timeout",
              latency: 5000,
            },
          };
        }

        return {
          available: false,
          message: `Error checking server availability: ${errorMessage}`,
          health: {
            status: "error",
            latency: latency,
          },
        };
      }
    } catch (error) {
      return {
        available: false,
        message: `Error checking server availability: ${
          error instanceof Error ? error.message : String(error)
        }`,
      };
    }
  }
}

const Sidebar: React.FC<SidebarProps> = ({ isOpen, onClose, mcpClient }) => {
  const [messages, setMessages] = useState<
    Array<{
      id: string;
      content: string;
      isUser: boolean;
      timestamp: string;
      status?: "sending" | "sent" | "error";
    }>
  >([
    {
      id: "1",
      content: "Need any help? Connect to a server to use tools.",
      isUser: false,
      timestamp: formatTime(new Date()),
    },
  ]);
  const [isLoading, setIsLoading] = useState(false);
  const [availableTools, setAvailableTools] = useState<Tool[]>([]);

  // Update available tools when the client changes or when the client's state changes
  useEffect(() => {
    if (mcpClient) {
      setAvailableTools(mcpClient.getTools());
    }
  }, [mcpClient]);

  function formatTime(date: Date): string {
    return date.toLocaleTimeString([], { hour: "2-digit", minute: "2-digit" });
  }

  const handleSendMessage = async (content: string) => {
    const newMessage = {
      id: Date.now().toString(),
      content,
      isUser: true,
      timestamp: formatTime(new Date()),
      status: "sending" as const,
    };

    setMessages((prev) => [...prev, newMessage]);
    setIsLoading(true);

    try {
      // Update message status to sent
      setMessages((prev) =>
        prev.map((msg) =>
          msg.id === newMessage.id ? { ...msg, status: "sent" as const } : msg
        )
      );

      let assistantContent = "I'm sorry, I couldn't process your request.";

      if (mcpClient) {
        assistantContent = await mcpClient.processQuery(content);

        // Update tools in case they changed
        setAvailableTools(mcpClient.getTools());
      } else {
        throw new Error("MCP Client not initialized");
      }

      setMessages((prev) => [
        ...prev,
        {
          id: (Date.now() + 1).toString(),
          content: assistantContent,
          isUser: false,
          timestamp: formatTime(new Date()),
        },
      ]);
    } catch (error) {
      console.error("Error calling Anthropic API:", error);

      // Update message status to error
      setMessages((prev) =>
        prev.map((msg) =>
          msg.id === newMessage.id ? { ...msg, status: "error" as const } : msg
        )
      );

      // Add error message
      setMessages((prev) => [
        ...prev,
        {
          id: (Date.now() + 1).toString(),
          content: "Sorry, I encountered an error. Please try again later.",
          isUser: false,
          timestamp: formatTime(new Date()),
        },
      ]);
    } finally {
      setIsLoading(false);
    }
  };

  // Close sidebar when clicking outside on mobile
  useEffect(() => {
    const handleClickOutside = (e: MouseEvent) => {
      const target = e.target as HTMLElement;
      if (isOpen && window.innerWidth < 1024 && !target.closest(".sidebar")) {
        onClose();
      }
    };

    window.addEventListener("click", handleClickOutside);
    return () => window.removeEventListener("click", handleClickOutside);
  }, [isOpen, onClose]);

  return (
    <div
      className={cn(
        "sidebar fixed top-0 right-0 h-full w-full md:w-[80vw] lg:w-[30vw] border-l bg-white shadow-md transition-all duration-300",
        isOpen ? "translate-x-0" : "translate-x-full lg:translate-x-0"
      )}
    >
      <div className="flex flex-col h-full">
        <div className="flex items-center justify-between p-4 border-b border-app-border">
          <h2 className="font-medium text-lg">Assistant</h2>
          <button
            onClick={onClose}
            className="lg:hidden p-2 rounded-full hover:bg-gray-100 transition-colors"
            aria-label="Close sidebar"
          >
            <svg
              xmlns="http://www.w3.org/2000/svg"
              width="20"
              height="20"
              viewBox="0 0 24 24"
              fill="none"
              stroke="currentColor"
              strokeWidth="2"
              strokeLinecap="round"
              strokeLinejoin="round"
            >
              <path d="M18 6L6 18"></path>
              <path d="M6 6l12 12"></path>
            </svg>
          </button>
        </div>

        {/* Available Tools Info */}
        {availableTools.length > 0 && (
          <div className="p-4 border-b border-app-border">
            <div className="flex items-center justify-between">
              <h3 className="text-sm font-medium">
                Available Tools ({availableTools.length})
              </h3>
              {availableTools.length > 0 && (
                <span className="text-xs text-green-600 bg-green-50 px-2 py-1 rounded-full">
                  Connected
                </span>
              )}
            </div>
          </div>
        )}

        <div className="flex-1 overflow-y-auto p-4 space-y-4">
          {messages.map((message) => (
            <Message
              key={message.id}
              content={message.content}
              isUser={message.isUser}
              timestamp={message.timestamp}
              status={message.status}
            />
          ))}
        </div>

        <SidebarChatInput
          onSendMessage={handleSendMessage}
          isLoading={isLoading}
          placeholder={
            availableTools.length > 0
              ? "Ask me anything. I can use tools from the connected server..."
              : "Connect to a server in the Servers tab to enable tools..."
          }
        />
      </div>
    </div>
  );
};

export default Sidebar;<|MERGE_RESOLUTION|>--- conflicted
+++ resolved
@@ -331,7 +331,6 @@
         // Log the tool call in the UI
         finalText.push(`🔧 Using tool: ${toolName}`);
 
-<<<<<<< HEAD
         try {
           // Call the tool with retry logic
           const result = await this.callToolWithRetry(toolName, toolArgs);
@@ -374,299 +373,6 @@
           finalText.push(
             `❌ Error calling tool ${toolName}: ${errorMessage}`
           );
-=======
-          try {
-            // Add retry mechanism for tool calls
-            let retries = 2; // Maximum 3 attempts (initial + 2 retries)
-            let result;
-            let lastError;
-
-            while (retries >= 0) {
-              try {
-                result = await this.mcp.callTool({
-                  name: toolName,
-                  arguments: toolArgs,
-                });
-                break; // Success, exit the retry loop
-              } catch (error) {
-                lastError = error;
-                console.warn(
-                  `Tool call attempt failed (${2 - retries}/2): ${toolName}`,
-                  error
-                );
-
-                if (retries > 0) {
-                  // Wait before retrying (exponential backoff)
-                  await new Promise((resolve) =>
-                    setTimeout(resolve, 1000 * Math.pow(2, 2 - retries))
-                  );
-                }
-                retries--;
-              }
-            }
-
-            // If all retries failed, throw the last error
-            if (!result) {
-              throw lastError;
-            }
-
-            // Add the tool result message - constructing proper message format
-            let toolResponse = "";
-            if (typeof result.content === "string") {
-              toolResponse = result.content;
-            } else if (
-              result.content !== null &&
-              typeof result.content === "object"
-            ) {
-              // Format the object as JSON string with indentation for better readability
-              try {
-                // Handle both arrays and objects consistently
-                if (Array.isArray(result.content)) {
-                  // For arrays, determine if it's a simple array or contains complex objects
-                  const isSimpleArray = result.content.every(
-                    (item) => typeof item !== "object" || item === null
-                  );
-
-                  if (isSimpleArray && result.content.length < 10) {
-                    // For small simple arrays, use a compact format
-                    toolResponse = JSON.stringify(result.content);
-                  } else {
-                    // For complex or larger arrays, use indented format
-                    toolResponse = JSON.stringify(result.content, null, 2);
-                  }
-                } else {
-                  // For objects, always use indented format
-                  toolResponse = JSON.stringify(result.content, null, 2);
-                }
-              } catch (err) {
-                toolResponse = `[Complex object: ${Object.prototype.toString.call(
-                  result.content
-                )}]`;
-              }
-            } else if (result.content === null) {
-              toolResponse = "null";
-            } else if (result.content === undefined) {
-              toolResponse = "undefined";
-            } else {
-              // Handle other primitive types
-              toolResponse = String(result.content);
-            }
-
-            finalText.push(`📊 Tool result: \n${toolResponse}`);
-
-            // Add the assistant's tool use message
-            messages.push({
-              role: "assistant",
-              content: [
-                {
-                  type: "tool_use",
-                  id: toolUseId,
-                  name: toolName,
-                  input: toolArgs,
-                },
-              ],
-            });
-
-            // Add the tool result message
-            messages.push({
-              role: "user",
-              content: [
-                {
-                  type: "tool_result",
-                  tool_use_id: toolUseId,
-                  content: toolResponse,
-                },
-              ],
-            });
-
-            // Get the next response from Claude with the tool result
-            const followUpResponse = await this.anthropic.messages.create({
-              model: "claude-3-5-sonnet-20241022",
-              max_tokens: 1000,
-              messages,
-              tools: this.tools,
-            });
-
-            // Add follow-up response to final text and process any additional tool calls
-            for (const content of followUpResponse.content) {
-              if (content.type === "text") {
-                finalText.push(content.text);
-              } else if (content.type === "tool_use") {
-                // Recursively process the next tool call
-                const nestedToolName = content.name;
-                const nestedToolArgs = content.input as Record<string, unknown>;
-                const nestedToolUseId = content.id;
-
-                // Log the nested tool call in the UI
-                finalText.push(`🔧 Using tool: ${nestedToolName}`);
-
-                try {
-                  // Add retry mechanism for nested tool calls
-                  let retries = 2; // Maximum 3 attempts (initial + 2 retries)
-                  let nestedResult;
-                  let lastError;
-
-                  while (retries >= 0) {
-                    try {
-                      nestedResult = await this.mcp.callTool({
-                        name: nestedToolName,
-                        arguments: nestedToolArgs,
-                      });
-                      break; // Success, exit the retry loop
-                    } catch (error) {
-                      lastError = error;
-                      console.warn(
-                        `Nested tool call attempt failed (${
-                          2 - retries
-                        }/2): ${nestedToolName}`,
-                        error
-                      );
-
-                      if (retries > 0) {
-                        // Wait before retrying (exponential backoff)
-                        await new Promise((resolve) =>
-                          setTimeout(resolve, 1000 * Math.pow(2, 2 - retries))
-                        );
-                      }
-                      retries--;
-                    }
-                  }
-
-                  // If all retries failed, throw the last error
-                  if (!nestedResult) {
-                    throw lastError;
-                  }
-
-                  // Process the nested tool result
-                  let nestedToolResponse = "";
-                  if (typeof nestedResult.content === "string") {
-                    nestedToolResponse = nestedResult.content;
-                  } else if (
-                    nestedResult.content !== null &&
-                    typeof nestedResult.content === "object"
-                  ) {
-                    // Format the object as JSON string for better readability
-                    try {
-                      if (Array.isArray(nestedResult.content)) {
-                        const isSimpleArray = nestedResult.content.every(
-                          (item) => typeof item !== "object" || item === null
-                        );
-
-                        if (isSimpleArray && nestedResult.content.length < 10) {
-                          nestedToolResponse = JSON.stringify(
-                            nestedResult.content
-                          );
-                        } else {
-                          nestedToolResponse = JSON.stringify(
-                            nestedResult.content,
-                            null,
-                            2
-                          );
-                        }
-                      } else {
-                        nestedToolResponse = JSON.stringify(
-                          nestedResult.content,
-                          null,
-                          2
-                        );
-                      }
-                    } catch (err) {
-                      nestedToolResponse = `[Complex object: ${Object.prototype.toString.call(
-                        nestedResult.content
-                      )}]`;
-                    }
-                  } else if (nestedResult.content === null) {
-                    nestedToolResponse = "null";
-                  } else if (nestedResult.content === undefined) {
-                    nestedToolResponse = "undefined";
-                  } else {
-                    nestedToolResponse = String(nestedResult.content);
-                  }
-
-                  finalText.push(`📊 Tool result: \n${nestedToolResponse}`);
-
-                  // Add the assistant's nested tool use message
-                  messages.push({
-                    role: "assistant",
-                    content: [
-                      {
-                        type: "tool_use",
-                        id: nestedToolUseId,
-                        name: nestedToolName,
-                        input: nestedToolArgs,
-                      },
-                    ],
-                  });
-
-                  // Add the nested tool result message
-                  messages.push({
-                    role: "user",
-                    content: [
-                      {
-                        type: "tool_result",
-                        tool_use_id: nestedToolUseId,
-                        content: nestedToolResponse,
-                      },
-                    ],
-                  });
-
-                  // Get another follow-up response from Claude with the nested tool result
-                  const nestedFollowUpResponse =
-                    await this.anthropic.messages.create({
-                      model: "claude-3-5-sonnet-20241022",
-                      max_tokens: 1000,
-                      messages,
-                      tools: this.tools,
-                    });
-
-                  // Process the nested follow-up response - just add the text parts
-                  for (const content of nestedFollowUpResponse.content) {
-                    if (content.type === "text") {
-                      finalText.push(content.text);
-                    }
-                    // Note: We don't handle deeper nested calls here to avoid excessive recursion
-                    // If more depth is needed, consider implementing a full recursive approach
-                  }
-                } catch (error) {
-                  console.error(
-                    `Error calling nested tool ${nestedToolName}:`,
-                    error
-                  );
-                  const errorMessage =
-                    error instanceof Error ? error.message : String(error);
-                  finalText.push(
-                    `❌ Error calling tool ${nestedToolName}: ${errorMessage}`
-                  );
-
-                  // Inform the model about the error and continue
-                  messages.push({
-                    role: "user",
-                    content: `Error using tool ${nestedToolName}: ${errorMessage}. Please continue without this tool.`,
-                  });
-
-                  const nestedErrorFollowUpResponse =
-                    await this.anthropic.messages.create({
-                      model: "claude-3-5-sonnet-20241022",
-                      max_tokens: 1000,
-                      messages,
-                    });
-
-                  for (const content of nestedErrorFollowUpResponse.content) {
-                    if (content.type === "text") {
-                      finalText.push(content.text);
-                    }
-                  }
-                }
-              }
-            }
-          } catch (error) {
-            console.error(`Error calling tool ${toolName}:`, error);
-            const errorMessage =
-              error instanceof Error ? error.message : String(error);
-            finalText.push(
-              `❌ Error calling tool ${toolName}: ${errorMessage}`
-            );
->>>>>>> ab7bccaf
 
           // Inform the model about the error and continue
           messages.push({
